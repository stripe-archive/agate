addSbtPlugin("com.eed3si9n"       % "sbt-assembly"  % "0.14.9")
addSbtPlugin("com.eed3si9n"       % "sbt-unidoc"    % "0.4.2")
addSbtPlugin("com.github.gseitz"  % "sbt-release"   % "1.0.12")
addSbtPlugin("com.jsuereth"       % "sbt-pgp"       % "2.0.0")
addSbtPlugin("com.typesafe.sbt"   % "sbt-git"       % "1.0.0")
addSbtPlugin("no.arktekk.sbt"     % "aether-deploy" % "0.21")
addSbtPlugin("org.scalameta"      % "sbt-mdoc"      % "1.2.10" )
addSbtPlugin("org.scalameta"      % "sbt-scalafmt"  % "2.0.0")
<<<<<<< HEAD
addSbtPlugin("org.scoverage"      % "sbt-scoverage" % "1.6.1")
addSbtPlugin("org.xerial.sbt"     % "sbt-sonatype"  % "3.8")
=======
addSbtPlugin("org.scoverage"      % "sbt-scoverage" % "1.6.0")
addSbtPlugin("org.xerial.sbt"     % "sbt-sonatype"  % "3.8.1")
>>>>>>> 07fd8255
addSbtPlugin("pl.project13.scala" % "sbt-jmh"       % "0.3.4")<|MERGE_RESOLUTION|>--- conflicted
+++ resolved
@@ -6,11 +6,6 @@
 addSbtPlugin("no.arktekk.sbt"     % "aether-deploy" % "0.21")
 addSbtPlugin("org.scalameta"      % "sbt-mdoc"      % "1.2.10" )
 addSbtPlugin("org.scalameta"      % "sbt-scalafmt"  % "2.0.0")
-<<<<<<< HEAD
 addSbtPlugin("org.scoverage"      % "sbt-scoverage" % "1.6.1")
-addSbtPlugin("org.xerial.sbt"     % "sbt-sonatype"  % "3.8")
-=======
-addSbtPlugin("org.scoverage"      % "sbt-scoverage" % "1.6.0")
 addSbtPlugin("org.xerial.sbt"     % "sbt-sonatype"  % "3.8.1")
->>>>>>> 07fd8255
 addSbtPlugin("pl.project13.scala" % "sbt-jmh"       % "0.3.4")